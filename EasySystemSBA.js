--- conflicted
+++ resolved
@@ -28,8 +28,8 @@
     );
   }
 } catch (error) {
-  console.warn("âš ï¸  Shared components not found, using fallback implementations");
-  console.warn("âš ï¸  Error:", error.message);
+  console.warn("Ã¢Å¡ Ã¯Â¸Â  Shared components not found, using fallback implementations");
+  console.warn("Ã¢Å¡ Ã¯Â¸Â  Error:", error.message);
 
   ErrorHandler = { handleError: (error, context, callback) => callback(error) };
   CircuitBreaker = {
@@ -97,8 +97,8 @@
   });
   console.log("ApiClientWrapper initialized successfully");
 } catch (error) {
-  console.warn("âš ï¸  ApiClientWrapper failed, using axios fallback");
-  console.warn("âš ï¸  Error:", error.message);
+  console.warn("Ã¢Å¡ Ã¯Â¸Â  ApiClientWrapper failed, using axios fallback");
+  console.warn("Ã¢Å¡ Ã¯Â¸Â  Error:", error.message);
 
   apiClient = {
     post: async (url, data, options = {}) => {
@@ -173,7 +173,7 @@
   originalCallback
 ) {
   try {
-    // 🪶 ADDED: circuit breaker check remains same
+    // ðŸª¶ ADDED: circuit breaker check remains same
     if (!(await Promise.resolve(circuitBreaker.canExecute(serviceName)))) {
       enhancedLogger.warn(
         "CIRCUIT_BREAKER_OPEN",
@@ -204,7 +204,7 @@
 
     enhancedLogger.logApiCallStart(url, requestData, correlationId);
 
-    // 🪶 REPLACED this block to always include persistentHeaders
+    // ðŸª¶ REPLACED this block to always include persistentHeaders
     const response = await apiClient.post(url, requestData, {
       headers: {
         ...persistentHeaders,
@@ -214,7 +214,7 @@
       data, // keep session context for circuit breaker
     });
 
-    // ✅ success path
+    // âœ… success path
     await Promise.resolve(circuitBreaker.recordSuccess("easysystem-api", data));
     enhancedLogger.logApiCallComplete(url, response, correlationId);
 
@@ -456,7 +456,7 @@
 
 
     console.log(
-      "ðŸŸ¢ Sending context to EasySystem with payload:",
+      "Ã°Å¸Å¸Â¢ Sending context to EasySystem with payload:",
       JSON.stringify(contextPayload, null, 2)
     );
 
@@ -759,7 +759,6 @@
         return sdk.sendWebhookResponse(data, callback);
       }
 
-<<<<<<< HEAD
       const customData = data.context?.session?.BotUserSession?.customData || {};
       contextData.entityMap = {
         USER_ID: customData.userid || null,
@@ -780,143 +779,6 @@
           return integrations[integrationMethod](data, callback);
         }
       );
-=======
-      // ACK webhook immediately to avoid RequestAgent/ESOCKETTIMEDOUT
-      try {
-        data.status = "success";
-        if (typeof sdk.sendWebhookResponse === "function") {
-          sdk.sendWebhookResponse(data, callback);
-        } else {
-          callback(null, data);
-        }
-      } catch (_) {
-        // best-effort ack; continue processing
-      }
-
-      // Continue processing asynchronously after ACK
-      setImmediate(() => {
-        const asyncCb = (err) => {
-          if (err) console.error("Async post-ACK error:", err);
-        };
-        // Existing Quill handling for easySystemHook (preserved)
-        if (
-          componentName === "easySystemHook" &&
-          data.context.session.BotUserSession.businessUnit === "Q"
-        ) {
-          console.log("Quill Business Unit");
-          contextData.entityMap =
-            data.context.session.BotUserSession.entityPayload;
-
-          safeEasySystemCall(
-            "easysystem-context-api",
-            contextUrl,
-            contextData,
-            data,
-            asyncCb,
-            correlationId,
-            (response, data, callback) => {
-              console.log(
-                "✅ Context updated for conversationId " 
-                  + contextData.externalConversationId
-              );
-            }
-          )
-            .then(() => {
-              // Only runs AFTER safeEasySystemCall completes successfully
-              integrations.package_tracking_handover(data, asyncCb);
-            })
-            .catch((err) => {
-              console.error(
-                "❌ Failed to update context before package tracking:",
-                err?.message || err
-              );
-              triggerAgentTransfer(
-                data,
-                asyncCb,
-                "Please hold while I transfer you to an agent."
-              );
-            });
-          return;
-        } else if (
-          componentName === "easySystemHook" &&
-          data.context.session.BotUserSession.businessUnit === "C"
-        ) {
-          console.log("DOTCOM Business Unit");
-          contextData.entityMap =
-            data.context.session.BotUserSession.entityPayload;
-
-          safeEasySystemCall(
-            "easysystem-context-api",
-            contextUrl,
-            contextData,
-            data,
-            asyncCb,
-            (response, data, callback) => {
-              console.log(
-                "Context updated for conversationId " 
-                  + contextData.externalConversationId
-              );
-              integrations.package_tracking_handover(data, asyncCb);
-            }
-          );
-          return;
-        } else if (
-          componentName === "easySystemHook" &&
-          data.context.session.BotUserSession.businessUnit === "SA"
-        ) {
-          console.log("SBA Business Unit");
-          contextData.entityMap =
-            data.context.session.BotUserSession.entityPayload;
-
-          safeEasySystemCall(
-            "easysystem-context-api",
-            contextUrl,
-            contextData,
-            data,
-            asyncCb,
-            (response, data, callback) => {
-              console.log(
-                "Context updated for conversationId " 
-                 + contextData.externalConversationId
-              );
-              integrations.package_tracking_handover(data, asyncCb);
-            }
-          );
-          return;
-        }
-
-        // SBA additional component handlers (additive)
-        if (integName && typeof integrations[integName] === "function") {
-          const isScriptMode = SCRIPT_MODE.has(integName);
-
-          if (isScriptMode) {
-            data._via_webhook = true; // informational only
-          sendContextToEasySystem(data)
-              .finally(() => {
-              integrations[integName](data, (err, _updated) => {
-                  if (err) console.error(`${integName} integration error:`, err);
-                  // already ACKed
-                });
-              });
-            return;
-          }
-
-          // Direct-send: integration will send message immediately; webhook already ACKed
-          sendContextToEasySystem(data)
-            .finally(() => {
-              integrations[integName](data, (err, _updated) => {
-                if (err) console.error(`${integName} integration error:`, err);
-                return; 
-              });
-            });
-          return;
-        }
-
-        // nothing else to do post-ACK
-        return;
-      });
-      return;
->>>>>>> 02f33643
     } catch (error) {
       enhancedLogger.error(
         "WEBHOOK_PROCESSING_ERROR",
